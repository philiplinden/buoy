mod camera;
mod controls;
mod lighting;
<<<<<<< HEAD
mod scene;
mod shell;
=======
mod shell;
mod colors;
>>>>>>> 012f179b

#[cfg(feature = "dev")]
mod debug;

use bevy::prelude::*;

pub struct BuoyUiPlugin;

impl Plugin for BuoyUiPlugin {
    fn build(&self, app: &mut App) {
        app.add_plugins((
            shell::plugin,
            controls::plugin,
            camera::plugin,
            lighting::plugin,
        ));

        #[cfg(feature = "dev")]
        app.add_plugins(debug::plugin);
<<<<<<< HEAD

        #[cfg(feature = "egui")]
        app.add_plugins(shell::plugin);

        #[cfg(feature = "inspect")]
        app.add_plugins(bevy_inspector_egui::quick::WorldInspectorPlugin::new());
=======
>>>>>>> 012f179b
    }
}<|MERGE_RESOLUTION|>--- conflicted
+++ resolved
@@ -1,13 +1,8 @@
 mod camera;
 mod controls;
 mod lighting;
-<<<<<<< HEAD
-mod scene;
-mod shell;
-=======
 mod shell;
 mod colors;
->>>>>>> 012f179b
 
 #[cfg(feature = "dev")]
 mod debug;
@@ -27,14 +22,5 @@
 
         #[cfg(feature = "dev")]
         app.add_plugins(debug::plugin);
-<<<<<<< HEAD
-
-        #[cfg(feature = "egui")]
-        app.add_plugins(shell::plugin);
-
-        #[cfg(feature = "inspect")]
-        app.add_plugins(bevy_inspector_egui::quick::WorldInspectorPlugin::new());
-=======
->>>>>>> 012f179b
     }
 }